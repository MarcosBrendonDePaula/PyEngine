from .core.interface import Interface
from .core.entity import Entity
from .core.sprite import Sprite
from .core.camera import Camera
from .core.advanced_camera import AdvancedCamera
from .core.input import input_manager
from .core.component import Component
from .core.components.keyboard_controller import KeyboardController
from .core.components.gamepad_controller import GamepadController
from .core.components.rectangle_renderer import RectangleRenderer
from .core.components.collider import Collider
from .core.components.physics import Physics
from .core.components.particle_system import ParticleSystem
from .core.components.tilemap import TileMap
from .core.components.network_component import NetworkComponent
from .multiplayer import DedicatedServer, Client, SyncComponent
from .core.scenes.base_scene import BaseScene
from .core.save_manager import SaveManager
from .core.pathfinding import astar
import multiprocessing as mp

class Engine:
    def __init__(self, title: str = "PyEngine Game", width: int = 800, height: int = 600, num_threads: int = None):
        # Create interface with title and size
        self.interface = Interface(title, (width, height))
        self.camera = Camera(width, height)
        self.input = input_manager
        
        # Set number of threads
        self.num_threads = num_threads if num_threads is not None else mp.cpu_count()

    def set_scene(self, name: str, scene):
        """Add and set a scene as the current scene"""
        self.interface.set_scene(name, scene)

    def add_scene(self, name: str, scene):
        """Add a scene to the engine"""
        self.interface.add_scene(name, scene)

    def change_scene(self, name: str):
        """Change to a different scene"""
        self.interface.change_scene(name)

    def set_num_threads(self, num_threads: int):
        """Set the number of threads for parallel processing"""
        self.num_threads = max(1, num_threads)  # Ensure at least 1 thread
        current_scene = self.interface.get_current_scene()
        if current_scene:
            current_scene.set_num_threads(self.num_threads)

    def run(self):
        """Start the game loop"""
        self.interface.run()

# Convenience function to create and start the engine
def create_engine(title: str = "PyEngine Game", width: int = 800, height: int = 600, 
                 num_threads: int = None) -> Engine:
    return Engine(title, width, height, num_threads)

# Add UI components to exports
from .core.components.ui.button import Button
from .core.components.ui.label import Label
from .core.components.ui.panel import Panel
from .core.components.ui.progress_bar import ProgressBar
from .core.components.ui.input import Input
from .core.components.ui.select import Select
from .core.components.ui.input_select import InputSelect
from .core.components.ui.radio_button import RadioGroup
from .core.components.ui.html_view import HTMLView
from .core.components.ui.slider import Slider
from .core.components.ui.toggle import Toggle
from .core.components.ui.tooltip import TooltipMixin
from .core.components.ui.modal import Modal, MessageBox, ConfirmDialog
from .core.components.ui.tabs import Tabs
from .core.components.ui.menu import Menu, MenuItem
from .core.components.ui.grid import Grid, GridColumn
from .core.components.ui.image import Image, Icon
from .core.components.ui.scrollview import ScrollView
from .core.components.ui.titled_panel import TitledPanel
from .core.components.ui.checkbox import Checkbox
from .core.components.ui.circular_progress import CircularProgress

__all__ = [
    # Core components
    'Engine',
    'Interface',
    'BaseScene',
    'Entity',
    'Sprite',
    'Camera',
    'AdvancedCamera',
    'input_manager',
    'create_engine',
    'Component',
    'KeyboardController',
    'GamepadController',
    'RectangleRenderer',
    'Collider',
    'Physics',
    'ParticleSystem',
    'TileMap',
    'NetworkComponent',
    'DedicatedServer',
    'Client',
    'SyncComponent',
    'SaveManager',
    'astar',
    
    # UI components
    'Button',
    'Label',
    'Panel',
    'ProgressBar',
    'Input',
    'Select',
    'InputSelect',
    'RadioGroup',
    'HTMLView',
    'Slider',
    'Toggle',
    'TooltipMixin',
    'Modal',
    'MessageBox',
    'ConfirmDialog',
    'Tabs',
    'Menu',
    'MenuItem',
    'Grid',
    'GridColumn',
    'Image',
    'Icon',
    'ScrollView',
<<<<<<< HEAD
    'TitledPanel'
]


from .core.components.state_machine_component import StateMachineComponent
from .core.components.timer_component import TimerComponent

__all__.extend([
    'StateMachineComponent',
    'TimerComponent'
])



from .core.components.health_component import HealthComponent
from .core.components.inventory_component import InventoryComponent

__all__.extend([
    'HealthComponent',
    'InventoryComponent'
])
=======
    'TitledPanel',
    'Checkbox',
    'CircularProgress'
]
>>>>>>> d2b8959a
<|MERGE_RESOLUTION|>--- conflicted
+++ resolved
@@ -130,8 +130,9 @@
     'Image',
     'Icon',
     'ScrollView',
-<<<<<<< HEAD
-    'TitledPanel'
+    'TitledPanel',
+    'Checkbox',
+    'CircularProgress'
 ]
 
 
@@ -152,9 +153,3 @@
     'HealthComponent',
     'InventoryComponent'
 ])
-=======
-    'TitledPanel',
-    'Checkbox',
-    'CircularProgress'
-]
->>>>>>> d2b8959a
